--- conflicted
+++ resolved
@@ -7,16 +7,12 @@
 
 The remote deployment has been tested on IBM cloud and on AWS.
 
-<<<<<<< HEAD
 **IMPORTANT NOTES**: 
 * Make sure that the network configuration allows *all* inbound and outbound network communication on *all* ports.<br />
   * For AWS, first create a security group and add an inbound network rule to enable this.
 * Private IPs are not reachable by default for an AWS deployment across different regions.
 Configure your VPC [accordingly](https://docs.aws.amazon.com/devicefarm/latest/developerguide/amazon-vpc-cross-region.html) or use only public network interfaces by using the machines' public IP addresses in place of the private ones in the configuration file (see details below).
-=======
-**IMPORTANT**: Make sure that the network configuration allows *all* inbound and outbound network communication on *all* ports.<br />
-For AWS, first create a security group and add an inbound network rule to enable this.
->>>>>>> b1fc00b6
+
 
 ## Local Deployment
 Download and run the script `setup.sh` which can be found in the deployment directory:<br />
